--- conflicted
+++ resolved
@@ -45,178 +45,6 @@
         if not resp:
             raise SnykHTTPError(resp)
         return resp
-<<<<<<< HEAD
-        # obj_json_response_content = resp.json()
-        # print_json(obj_json_response_content)
-        # return obj_json_response_content
-
-
-    # Projects -> List All Issues
-    # https://snyk.docs.apiary.io/#reference/projects/project-issues
-    # org_id works either like 'demo-applications' or the big hash
-    def snyk_projects_project_issues(self, org_id, project_id):
-        full_api_url = '%sorg/%s/project/%s/issues' % (self.snyk_api_base_url, org_id, project_id)
-        # print(full_api_url)
-
-        post_body = {
-            'filters': {
-                'severities': ['high', 'medium', 'low'],
-                'types': ['vuln', 'license'],
-                'ignored': False,
-                'patched': False
-            }
-        }
-
-        # json_text = json.dumps(post_body, indent=4)
-        # print(json_text)
-
-        # raw_data = '{ "filters": { "severities": ["high","medium","low"], "types": ["vuln","license"], "ignored": false, "patched": false } }'
-
-        obj_json_response_content = self._requests_do_post_api_return_json_object(full_api_url, post_body)
-        # print_json_object(obj_json_response_content)
-
-        json_text = json.dumps(obj_json_response_content, indent=4)
-
-        # with open("response.json", "w") as text_file:
-        #     text_file.write(json_text)
-
-        # resp = requests.get(full_api_url, headers=snyk_api_headers)
-
-        # print_json(obj_json_response_content)
-        return obj_json_response_content
-
-
-    # https://snyk.docs.apiary.io/#reference/projects/project-ignores/list-all-ignores
-    def snyk_projects_list_all_ignores(self, org_id, project_id):
-        full_api_url = '%sorg/%s/project/%s/ignores' % (self.snyk_api_base_url, org_id, project_id)
-        resp = requests.get(full_api_url, headers=self.snyk_api_headers)
-        obj_json_response_content = resp.json()
-        return obj_json_response_content
-
-
-
-    def snyk_projects_project_jira_issues_list_all_jira_issues(self, org_id, project_id):
-        full_api_url = '%sorg/%s/project/%s/jira-issues' % (self.snyk_api_base_url, org_id, project_id)
-        resp = requests.get(full_api_url, headers=self.snyk_api_headers)
-        obj_json_response_content = resp.json()
-        # print_json(obj_json_response_content)
-        return obj_json_response_content
-
-
-    def snyk_projects_get_product_dependency_graph(self, org_id, project_id):
-        full_api_url = '%sorg/%s/project/%s/dep-graph' % (self.snyk_api_base_url, org_id, project_id)
-        resp = requests.get(full_api_url, headers=self.snyk_api_headers)
-        obj_json_response_content = resp.json()
-        return obj_json_response_content
-
-
-    def snyk_projects_update_project_settings(self, org_id, project_id, **kwargs):
-        full_api_url = '%sorg/%s/project/%s/settings' % (self.snyk_api_base_url, org_id, project_id)
-
-        post_body = {}
-
-        if 'pullRequestTestEnabled' in kwargs:
-            post_body['pullRequestTestEnabled'] = kwargs['pullRequestTestEnabled']
-
-        if 'pullRequestFailOnAnyVulns' in kwargs:
-            post_body['pullRequestFailOnAnyVulns'] = kwargs['pullRequestFailOnAnyVulns']
-
-        if 'pullRequestFailOnlyForHighSeverity' in kwargs:
-            post_body['pullRequestFailOnlyForHighSeverity'] = kwargs['pullRequestFailOnlyForHighSeverity']
-
-        http_response = self._requests_do_put_api_return_http_response(full_api_url, post_body)
-        return http_response
-
-
-    # Integrations
-    def snyk_integrations_import(self, org_id, integration_id, github_org, repo_name, manifest_files):
-        full_api_url = '%sorg/%s/integrations/%s/import' % (self.snyk_api_base_url, org_id, integration_id)
-
-        post_body = {
-            'target': {
-                'owner': github_org,
-                'name': repo_name,
-                'branch': 'master'
-            }
-        }
-
-        if manifest_files is not None and len(manifest_files) > 0:
-            files = []
-            for f in manifest_files:
-                f_obj = {
-                    'path': f
-                }
-                files.append(f_obj)
-
-            post_body['files'] = files
-
-        http_response = self._requests_do_post_api_return_http_response(full_api_url, post_body)
-        return http_response
-
-
-    # Dependencies
-
-    # Dependencies -> List All Dependencies
-    # https://snyk.docs.apiary.io/#reference/dependencies/dependencies-by-organisation
-    def snyk_dependencies_list_all_dependencies_by_project(self, org_id, project_id, page = 1,countsofar=0):
-        results_per_page = 50
-        full_api_url = '%sorg/%s/dependencies?sortBy=dependency&order=asc&page=%s&perPage=%s' % (self.snyk_api_base_url, org_id, page, results_per_page)
-        print('Fetching: ' + full_api_url)
-
-        post_body={}
-        if((project_id is not None) and (project_id !='')):
-            post_body = {
-                'filters': {
-                    'projects': [project_id]
-                }
-            }
-
-        obj_json_response_content = self._requests_do_post_api_return_json_object(full_api_url, post_body)
-        total = obj_json_response_content['total']  # contains the total number of results (for pagination use)
-        #    print('Retrieved: '+ str(len(obj_json_response_content['results'])))
-        #    print('Total Expected: '+ str(total))
-        
-        results = obj_json_response_content['results']
-        iCountsofar = countsofar +  len(results)
-        #    print('Running Total: ' + str(iCountsofar))
-
-        if total > iCountsofar: #total > (page * results_per_page):
-            next_results = self.snyk_dependencies_list_all_dependencies_by_project(org_id, project_id, page + 1,iCountsofar)
-            results.extend(next_results)
-            return results
-        return results
-
-
-    # Licenses
-    # List all licenses (in an org)
-    # https://snyk.docs.apiary.io/#reference/licenses/licenses-by-organisation
-    def snyk_licenses_list_all_licenses_by_org(self, org_id, project_id = None):
-        full_api_url = '%sorg/%s/licenses?sortBy=license&order=asc' % (self.snyk_api_base_url, org_id)
-
-        post_body = {
-            'filters': {
-            }
-        }
-
-        if project_id:
-            post_body['filters']['projects'] = [project_id]
-
-        obj_json_response_content = self._requests_do_post_api_return_json_object(full_api_url, post_body)
-        return obj_json_response_content
-
-
-    # Tests
-
-    # Tests -> test maven
-    # https://snyk.docs.apiary.io/#reference/test/maven/test-for-issues-in-a-public-package-by-group-id,-artifact-id-and-version
-    def snyk_test_maven(self, package_group_id, package_artifact_id, version, org_id):
-        full_api_url = '%stest/maven/%s/%s/%s?org=%s' % (
-        self.snyk_api_base_url, package_group_id, package_artifact_id, version, org_id)
-        resp = requests.get(full_api_url, headers=self.snyk_api_headers)
-        obj_json_response_content = resp.json()
-        return obj_json_response_content
-=======
->>>>>>> 8a6db633
 
     def delete(self, path: str) -> requests.Response:
         url = "%s/%s" % (self.api_url, path)
