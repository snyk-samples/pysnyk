--- conflicted
+++ resolved
@@ -228,13 +228,7 @@
 
 
 class DependencyManager(Manager):
-<<<<<<< HEAD
-
     def _fetch(self, results_per_page, page):
-=======
-    def all(self, page: int = 1):
-        results_per_page = 1000
->>>>>>> c225ef37
         if hasattr(self.instance, "organization"):
             org_id = self.instance.organization.id
             post_body = {"filters": {"projects": [self.instance.id]}}
@@ -265,7 +259,7 @@
             raise SnykNotFoundError
 
     def all(self, page: int = 1):
-        results_per_page = 50
+        results_per_page = 1000
 
         dependency_data = self._fetch(results_per_page, page)
 
